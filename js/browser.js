--- conflicted
+++ resolved
@@ -1127,7 +1127,6 @@
             self.updateViews(viewport.genomicState);
 
         });
-<<<<<<< HEAD
 
     };
 
@@ -1137,17 +1136,6 @@
         this.zoomWithScaleFactor(nuthin, nuthin, 0.5)
     };
 
-=======
-
-    };
-
-    // Zoom in by a factor of 2, keeping the same center location
-    igv.Browser.prototype.zoomIn = function () {
-        let nuthin = undefined;
-        this.zoomWithScaleFactor(nuthin, nuthin, 0.5)
-    };
-
->>>>>>> 6dcdc05d
     // Zoom out by a factor of 2, keeping the same center location if possible
     igv.Browser.prototype.zoomOut = function () {
         let nuthin = undefined;
@@ -1161,7 +1149,6 @@
         }
 
         let self = this;
-<<<<<<< HEAD
 
         let viewports = viewportOrUndefined ? [ viewportOrUndefined ] : this.trackViews[0].viewports;
         viewports.forEach((viewport) => {
@@ -1169,15 +1156,6 @@
             const chromosomeLengthBP = self.getChromosomeLengthBP(self.genome, viewport.genomicState.referenceFrame);
             const bppThreshold = scaleFactor < 1.0 ? self.minimumBases()/viewport.$viewport.width() : chromosomeLengthBP/viewport.$viewport.width();
 
-=======
-
-        let viewports = viewportOrUndefined ? [ viewportOrUndefined ] : this.trackViews[0].viewports;
-        viewports.forEach((viewport) => {
-
-            const chromosomeLengthBP = self.getChromosomeLengthBP(self.genome, viewport.genomicState.referenceFrame);
-            const bppThreshold = scaleFactor < 1.0 ? self.minimumBases()/viewport.$viewport.width() : chromosomeLengthBP/viewport.$viewport.width();
-
->>>>>>> 6dcdc05d
             const centerBP = undefined === centerBPOrUndefined ? (viewport.genomicState.referenceFrame.start + viewport.genomicState.referenceFrame.toBP(viewport.$viewport.width()/2.0)) : centerBPOrUndefined;
 
             let bpp;
